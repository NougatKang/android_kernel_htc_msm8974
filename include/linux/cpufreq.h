/*
 *  linux/include/linux/cpufreq.h
 *
 *  Copyright (C) 2001 Russell King
 *            (C) 2002 - 2003 Dominik Brodowski <linux@brodo.de>
 *
 * This program is free software; you can redistribute it and/or modify
 * it under the terms of the GNU General Public License version 2 as
 * published by the Free Software Foundation.
 */
#ifndef _LINUX_CPUFREQ_H
#define _LINUX_CPUFREQ_H

#include <linux/mutex.h>
#include <linux/notifier.h>
#include <linux/threads.h>
#include <linux/kobject.h>
#include <linux/sysfs.h>
#include <linux/completion.h>
#include <linux/workqueue.h>
#include <linux/cpumask.h>
#include <asm/div64.h>

#define CPUFREQ_NAME_LEN 16

<<<<<<< HEAD
#ifdef CONFIG_CPU_FREQ_GOV_BADASS_GPU_CONTROL
/* Badass gpu state detection */
extern bool gpu_busy_state;
#endif
=======

/*********************************************************************
 *                     CPUFREQ NOTIFIER INTERFACE                    *
 *********************************************************************/
>>>>>>> f39b1939

#define CPUFREQ_TRANSITION_NOTIFIER	(0)
#define CPUFREQ_POLICY_NOTIFIER		(1)

#ifdef CONFIG_CPU_FREQ
int cpufreq_register_notifier(struct notifier_block *nb, unsigned int list);
int cpufreq_unregister_notifier(struct notifier_block *nb, unsigned int list);
extern void disable_cpufreq(void);
#else		/* CONFIG_CPU_FREQ */
static inline int cpufreq_register_notifier(struct notifier_block *nb,
						unsigned int list)
{
	return 0;
}
static inline int cpufreq_unregister_notifier(struct notifier_block *nb,
						unsigned int list)
{
	return 0;
}
static inline void disable_cpufreq(void) { }
#endif		/* CONFIG_CPU_FREQ */

/* if (cpufreq_driver->target) exists, the ->governor decides what frequency
 * within the limits is used. If (cpufreq_driver->setpolicy> exists, these
 * two generic policies are available:
 */

#define CPUFREQ_POLICY_POWERSAVE	(1)
#define CPUFREQ_POLICY_PERFORMANCE	(2)

/* Frequency values here are CPU kHz so that hardware which doesn't run
 * with some frequencies can complain without having to guess what per
 * cent / per mille means.
 * Maximum transition latency is in nanoseconds - if it's unknown,
 * CPUFREQ_ETERNAL shall be used.
 */

struct cpufreq_governor;

/* /sys/devices/system/cpu/cpufreq: entry point for global variables */
extern struct kobject *cpufreq_global_kobject;

#define CPUFREQ_ETERNAL			(-1)
struct cpufreq_cpuinfo {
	unsigned int		max_freq;
	unsigned int		min_freq;

	/* in 10^(-9) s = nanoseconds */
	unsigned int		transition_latency;
};

struct cpufreq_real_policy {
	unsigned int		min;    /* in kHz */
	unsigned int		max;    /* in kHz */
	unsigned int		policy; /* see above */
	struct cpufreq_governor	*governor; /* see below */
};

struct cpufreq_policy {
	cpumask_var_t		cpus;	/* CPUs requiring sw coordination */
	cpumask_var_t		related_cpus; /* CPUs with any coordination */
	unsigned int		shared_type; /* ANY or ALL affected CPUs
						should set cpufreq */
	unsigned int		cpu;    /* cpu nr of registered CPU */
	struct cpufreq_cpuinfo	cpuinfo;/* see above */

	unsigned int		min;    /* in kHz */
	unsigned int		max;    /* in kHz */
	unsigned int		cur;    /* in kHz, only needed if cpufreq
					 * governors are used */
	unsigned int		policy; /* see above */
	struct cpufreq_governor	*governor; /* see below */

	struct work_struct	update; /* if update_policy() needs to be
					 * called, but you're in IRQ context */

	struct cpufreq_real_policy	user_policy;

	struct kobject		kobj;
	struct completion	kobj_unregister;
};

#define CPUFREQ_ADJUST		(0)
#define CPUFREQ_INCOMPATIBLE	(1)
#define CPUFREQ_NOTIFY		(2)
#define CPUFREQ_START		(3)

#define CPUFREQ_SHARED_TYPE_NONE (0) /* None */
#define CPUFREQ_SHARED_TYPE_HW	 (1) /* HW does needed coordination */
#define CPUFREQ_SHARED_TYPE_ALL	 (2) /* All dependent CPUs should set freq */
#define CPUFREQ_SHARED_TYPE_ANY	 (3) /* Freq can be set from any dependent CPU*/

/******************** cpufreq transition notifiers *******************/

#define CPUFREQ_PRECHANGE	(0)
#define CPUFREQ_POSTCHANGE	(1)
#define CPUFREQ_RESUMECHANGE	(8)
#define CPUFREQ_SUSPENDCHANGE	(9)

struct cpufreq_freqs {
	unsigned int cpu;	/* cpu nr */
	unsigned int old;
	unsigned int new;
	u8 flags;		/* flags of cpufreq_driver, see below. */
};


/**
 * cpufreq_scale - "old * mult / div" calculation for large values (32-bit-arch safe)
 * @old:   old value
 * @div:   divisor
 * @mult:  multiplier
 *
 *
 *    new = old * mult / div
 */
static inline unsigned long cpufreq_scale(unsigned long old, u_int div, u_int mult)
{
#if BITS_PER_LONG == 32

	u64 result = ((u64) old) * ((u64) mult);
	do_div(result, div);
	return (unsigned long) result;

#elif BITS_PER_LONG == 64

	unsigned long result = old * ((u64) mult);
	result /= div;
	return result;

#endif
};

/*********************************************************************
 *                          CPUFREQ GOVERNORS                        *
 *********************************************************************/

#define CPUFREQ_GOV_START  1
#define CPUFREQ_GOV_STOP   2
#define CPUFREQ_GOV_LIMITS 3

struct cpufreq_governor {
	char	name[CPUFREQ_NAME_LEN];
	int	(*governor)	(struct cpufreq_policy *policy,
				 unsigned int event);
	ssize_t	(*show_setspeed)	(struct cpufreq_policy *policy,
					 char *buf);
	int	(*store_setspeed)	(struct cpufreq_policy *policy,
					 unsigned int freq);
	unsigned int max_transition_latency; /* HW must be able to switch to
			next freq faster than this value in nano secs or we
			will fallback to performance governor */
	struct list_head	governor_list;
	struct module		*owner;
};

/*
 * Pass a target to the cpufreq driver.
 */
extern int cpufreq_driver_target(struct cpufreq_policy *policy,
				 unsigned int target_freq,
				 unsigned int relation);
extern int __cpufreq_driver_target(struct cpufreq_policy *policy,
				   unsigned int target_freq,
				   unsigned int relation);


extern int __cpufreq_driver_getavg(struct cpufreq_policy *policy,
				   unsigned int cpu);

int cpufreq_register_governor(struct cpufreq_governor *governor);
void cpufreq_unregister_governor(struct cpufreq_governor *governor);

int lock_policy_rwsem_write(int cpu);
void unlock_policy_rwsem_write(int cpu);

/*********************************************************************
 *                      CPUFREQ DRIVER INTERFACE                     *
 *********************************************************************/

#define CPUFREQ_RELATION_L 0  /* lowest frequency at or above target */
#define CPUFREQ_RELATION_H 1  /* highest frequency below or at target */

struct freq_attr;

struct cpufreq_driver {
	struct module           *owner;
	char			name[CPUFREQ_NAME_LEN];
	u8			flags;

	/* needed by all drivers */
	int	(*init)		(struct cpufreq_policy *policy);
	int	(*verify)	(struct cpufreq_policy *policy);

	/* define one out of two */
	int	(*setpolicy)	(struct cpufreq_policy *policy);
	int	(*target)	(struct cpufreq_policy *policy,
				 unsigned int target_freq,
				 unsigned int relation);

	/* should be defined, if possible */
	unsigned int	(*get)	(unsigned int cpu);

	/* optional */
	unsigned int (*getavg)	(struct cpufreq_policy *policy,
				 unsigned int cpu);
	int	(*bios_limit)	(int cpu, unsigned int *limit);

	int	(*exit)		(struct cpufreq_policy *policy);
	int	(*suspend)	(struct cpufreq_policy *policy);
	int	(*resume)	(struct cpufreq_policy *policy);
	struct freq_attr	**attr;
};

/* flags */

#define CPUFREQ_STICKY		0x01	/* the driver isn't removed even if
					 * all ->init() calls failed */
#define CPUFREQ_CONST_LOOPS	0x02	/* loops_per_jiffy or other kernel
					 * "constants" aren't affected by
					 * frequency transitions */
#define CPUFREQ_PM_NO_WARN	0x04	/* don't warn on suspend/resume speed
					 * mismatches */

int cpufreq_register_driver(struct cpufreq_driver *driver_data);
int cpufreq_unregister_driver(struct cpufreq_driver *driver_data);


void cpufreq_notify_transition(struct cpufreq_freqs *freqs, unsigned int state);

static inline void cpufreq_verify_within_limits(struct cpufreq_policy *policy, unsigned int min, unsigned int max)
{
	if (policy->min < min)
		policy->min = min;
	if (policy->max < min)
		policy->max = min;
	if (policy->min > max)
		policy->min = max;
	if (policy->max > max)
		policy->max = max;
	if (policy->min > policy->max)
		policy->min = policy->max;
	return;
}

struct freq_attr {
	struct attribute attr;
	ssize_t (*show)(struct cpufreq_policy *, char *);
	ssize_t (*store)(struct cpufreq_policy *, const char *, size_t count);
};

#define cpufreq_freq_attr_ro(_name)		\
static struct freq_attr _name =			\
__ATTR(_name, 0444, show_##_name, NULL)

#define cpufreq_freq_attr_ro_perm(_name, _perm)	\
static struct freq_attr _name =			\
__ATTR(_name, _perm, show_##_name, NULL)

#define cpufreq_freq_attr_rw(_name)		\
static struct freq_attr _name =			\
__ATTR(_name, 0644, show_##_name, store_##_name)

struct global_attr {
	struct attribute attr;
	ssize_t (*show)(struct kobject *kobj,
			struct attribute *attr, char *buf);
	ssize_t (*store)(struct kobject *a, struct attribute *b,
			 const char *c, size_t count);
};

#define define_one_global_ro(_name)		\
static struct global_attr _name =		\
__ATTR(_name, 0444, show_##_name, NULL)

#define define_one_global_rw(_name)		\
static struct global_attr _name =		\
__ATTR(_name, 0644, show_##_name, store_##_name)


/*********************************************************************
 *                        CPUFREQ 2.6. INTERFACE                     *
 *********************************************************************/
int cpufreq_get_policy(struct cpufreq_policy *policy, unsigned int cpu);
int cpufreq_update_policy(unsigned int cpu);

#ifdef CONFIG_CPU_FREQ
/* query the current CPU frequency (in kHz). If zero, cpufreq couldn't detect it */
unsigned int cpufreq_get(unsigned int cpu);
#else
static inline unsigned int cpufreq_get(unsigned int cpu)
{
	return 0;
}
#endif

/* query the last known CPU freq (in kHz). If zero, cpufreq couldn't detect it */
#ifdef CONFIG_CPU_FREQ
unsigned int cpufreq_quick_get(unsigned int cpu);
unsigned int cpufreq_quick_get_max(unsigned int cpu);
#else
static inline unsigned int cpufreq_quick_get(unsigned int cpu)
{
	return 0;
}
static inline unsigned int cpufreq_quick_get_max(unsigned int cpu)
{
	return 0;
}
#endif


/*********************************************************************
 *                       CPUFREQ DEFAULT GOVERNOR                    *
 *********************************************************************/


/*
  Performance governor is fallback governor if any other gov failed to
  auto load due latency restrictions
*/
#ifdef CONFIG_CPU_FREQ_GOV_PERFORMANCE
extern struct cpufreq_governor cpufreq_gov_performance;
#endif
#ifdef CONFIG_CPU_FREQ_DEFAULT_GOV_PERFORMANCE
#define CPUFREQ_DEFAULT_GOVERNOR	(&cpufreq_gov_performance)
#elif defined(CONFIG_CPU_FREQ_DEFAULT_GOV_POWERSAVE)
extern struct cpufreq_governor cpufreq_gov_powersave;
#define CPUFREQ_DEFAULT_GOVERNOR	(&cpufreq_gov_powersave)
#elif defined(CONFIG_CPU_FREQ_DEFAULT_GOV_USERSPACE)
extern struct cpufreq_governor cpufreq_gov_userspace;
#define CPUFREQ_DEFAULT_GOVERNOR	(&cpufreq_gov_userspace)
#elif defined(CONFIG_CPU_FREQ_DEFAULT_GOV_ONDEMAND)
extern struct cpufreq_governor cpufreq_gov_ondemand;
#define CPUFREQ_DEFAULT_GOVERNOR	(&cpufreq_gov_ondemand)
#elif defined(CONFIG_CPU_FREQ_DEFAULT_GOV_UBERDEMAND)
extern struct cpufreq_governor cpufreq_gov_uberdemand;
#define CPUFREQ_DEFAULT_GOVERNOR	(&cpufreq_gov_uberdemand)
#elif defined(CONFIG_CPU_FREQ_DEFAULT_GOV_ADAPTIVE)
extern struct cpufreq_governor cpufreq_gov_adaptive;
#define CPUFREQ_DEFAULT_GOVERNOR	(&cpufreq_gov_adaptive)
#elif defined(CONFIG_CPU_FREQ_DEFAULT_GOV_BRAZILIANWAX)
extern struct cpufreq_governor cpufreq_gov_brazilianwax;
#define CPUFREQ_DEFAULT_GOVERNOR	(&cpufreq_gov_brazilianwax)
#elif defined(CONFIG_CPU_FREQ_DEFAULT_GOV_CONSERVATIVE)
extern struct cpufreq_governor cpufreq_gov_conservative;
#define CPUFREQ_DEFAULT_GOVERNOR	(&cpufreq_gov_conservative)
#elif defined(CONFIG_CPU_FREQ_DEFAULT_GOV_HYPER)
extern struct cpufreq_governor cpufreq_gov_hyper;
#define CPUFREQ_DEFAULT_GOVERNOR	(&cpufreq_gov_hyper)
#elif defined(CONFIG_CPU_FREQ_DEFAULT_GOV_INTERACTIVE)
extern struct cpufreq_governor cpufreq_gov_interactive;
#define CPUFREQ_DEFAULT_GOVERNOR	(&cpufreq_gov_interactive)
#elif defined(CONFIG_CPU_FREQ_DEFAULT_GOV_INTERACTIVEX)
extern struct cpufreq_governor 		cpufreq_gov_interactivex;
#define CPUFREQ_DEFAULT_GOVERNOR (&cpufreq_gov_interactivex)
#elif defined(CONFIG_CPU_FREQ_DEFAULT_GOV_LIONHEART)
extern struct cpufreq_governor 		cpufreq_gov_lionheart;
#define CPUFREQ_DEFAULT_GOVERNOR (&cpufreq_gov_lionheart)
#elif defined(CONFIG_CPU_FREQ_DEFAULT_GOV_LULZACTIVE)
extern struct cpufreq_governor 		cpufreq_gov_lulzactive;
#define CPUFREQ_DEFAULT_GOVERNOR  (&cpufreq_gov_lulzactive)
#elif defined(CONFIG_CPU_FREQ_DEFAULT_GOV_INTELLIDEMAND)
extern struct cpufreq_governor 		cpufreq_gov_intellidemand;
#define CPUFREQ_DEFAULT_GOVERNOR (&cpufreq_gov_intellidemand)
extern struct cpufreq_governor cpufreq_gov_intellidemand;
#define CPUFREQ_DEFAULT_GOVERNOR        (&cpufreq_gov_intellidemand)
#elif defined(CONFIG_CPU_FREQ_DEFAULT_GOV_ABYSSPLUG)
extern struct cpufreq_governor cpufreq_gov_abyssplug;
#define CPUFREQ_DEFAULT_GOVERNOR        (&cpufreq_gov_abyssplug)
#elif defined(CONFIG_CPU_FREQ_DEFAULT_GOV_ABYSSPLUGV2)
extern struct cpufreq_governor cpufreq_gov_abyssplugv2;
#define CPUFREQ_DEFAULT_GOVERNOR        (&cpufreq_gov_abyssplugv2)
#elif defined(CONFIG_CPU_FREQ_DEFAULT_GOV_ONDEMANDPLUS)
extern struct cpufreq_governor cpufreq_gov_ondemandplus;
#define CPUFREQ_DEFAULT_GOVERNOR	(&cpufreq_gov_ondemandplus)
#elif defined(CONFIG_CPU_FREQ_DEFAULT_GOV_WHEATLEY)
extern struct cpufreq_governor cpufreq_gov_wheatley;
#define CPUFREQ_DEFAULT_GOVERNOR	(&cpufreq_gov_wheatley)
#elif defined(CONFIG_CPU_FREQ_DEFAULT_GOV_BADASS)
extern struct cpufreq_governor cpufreq_gov_badass;
#define CPUFREQ_DEFAULT_GOVERNOR	(&cpufreq_gov_badass)
#elif defined(CONFIG_CPU_FREQ_DEFAULT_GOV_DANCEDANCE)
extern struct cpufreq_governor cpufreq_gov_dancedance;
#define CPUFREQ_DEFAULT_GOVERNOR	(&cpufreq_gov_dancedance)
#elif defined(CONFIG_CPU_FREQ_DEFAULT_GOV_INTELLIACTIVE)
extern struct cpufreq_governor cpufreq_gov_intelliactive;
#define CPUFREQ_DEFAULT_GOVERNOR        (&cpufreq_gov_intelliactive)
#elif defined(CONFIG_CPU_FREQ_DEFAULT_GOV_NIGHTMARE)
extern struct cpufreq_governor cpufreq_gov_nightmare;
#define CPUFREQ_DEFAULT_GOVERNOR        (&cpufreq_gov_nightmare)
#elif defined(CONFIG_CPU_FREQ_DEFAULT_GOV_PEGASUSQ)
extern struct cpufreq_governor cpufreq_gov_pegasusq;
#define CPUFREQ_DEFAULT_GOVERNOR        (&cpufreq_gov_pegasusq)
#elif defined(CONFIG_CPU_FREQ_DEFAULT_GOV_LAZY)
extern struct cpufreq_governor cpufreq_gov_lazy;
#define CPUFREQ_DEFAULT_GOVERNOR  (&cpufreq_gov_lazy)
#elif defined(CONFIG_CPU_FREQ_DEFAULT_GOV_DARKNESS)
extern struct cpufreq_governor cpufreq_gov_darkness;
#define CPUFREQ_DEFAULT_GOVERNOR	(&cpufreq_gov_darkness)
#elif defined(CONFIG_CPU_FREQ_DEFAULT_GOV_SMARTMAX)
extern struct cpufreq_governor cpufreq_gov_smartmax;
#define CPUFREQ_DEFAULT_GOVERNOR        (&cpufreq_gov_smartmax)
#elif defined(CONFIG_CPU_FREQ_DEFAULT_GOV_OPTIMAX)
extern struct cpufreq_governor cpufreq_gov_optimax;
#define CPUFREQ_DEFAULT_GOVERNOR        (&cpufreq_gov_optimax)
#elif defined(CONFIG_CPU_FREQ_DEFAULT_GOV_INTELLIMM)
extern struct cpufreq_governor cpufreq_gov_intellimm;
#define CPUFREQ_DEFAULT_GOVERNOR        (&cpufreq_gov_intellimm)
#elif defined(CONFIG_CPU_FREQ_DEFAULT_GOV_TRIPNDROID)
extern struct cpufreq_governor cpufreq_gov_tripndroid;
#define CPUFREQ_DEFAULT_GOVERNOR	(&cpufreq_gov_tripndroid)
#elif defined(CONFIG_CPU_FREQ_DEFAULT_GOV_ELEMENTALX)
extern struct cpufreq_governor cpufreq_gov_elementalx;
#define CPUFREQ_DEFAULT_GOVERNOR	(&cpufreq_gov_elementalx)
#endif


/*********************************************************************
 *                     FREQUENCY TABLE HELPERS                       *
 *********************************************************************/

#define CPUFREQ_ENTRY_INVALID ~0
#define CPUFREQ_TABLE_END     ~1

struct cpufreq_frequency_table {
	unsigned int	index;     /* any */
	unsigned int	frequency; /* kHz - doesn't need to be in ascending
				    * order */
};

int cpufreq_frequency_table_cpuinfo(struct cpufreq_policy *policy,
				    struct cpufreq_frequency_table *table);

int cpufreq_frequency_table_verify(struct cpufreq_policy *policy,
				   struct cpufreq_frequency_table *table);

int cpufreq_frequency_table_target(struct cpufreq_policy *policy,
				   struct cpufreq_frequency_table *table,
				   unsigned int target_freq,
				   unsigned int relation,
				   unsigned int *index);

/* the following 3 funtions are for cpufreq core use only */
struct cpufreq_frequency_table *cpufreq_frequency_get_table(unsigned int cpu);
struct cpufreq_policy *cpufreq_cpu_get(unsigned int cpu);
void   cpufreq_cpu_put(struct cpufreq_policy *data);

/* the following are really really optional */
extern struct freq_attr cpufreq_freq_attr_scaling_available_freqs;

void cpufreq_frequency_table_get_attr(struct cpufreq_frequency_table *table,
				      unsigned int cpu);

void cpufreq_frequency_table_put_attr(unsigned int cpu);


#endif /* _LINUX_CPUFREQ_H */<|MERGE_RESOLUTION|>--- conflicted
+++ resolved
@@ -23,17 +23,14 @@
 
 #define CPUFREQ_NAME_LEN 16
 
-<<<<<<< HEAD
 #ifdef CONFIG_CPU_FREQ_GOV_BADASS_GPU_CONTROL
 /* Badass gpu state detection */
 extern bool gpu_busy_state;
 #endif
-=======
 
 /*********************************************************************
  *                     CPUFREQ NOTIFIER INTERFACE                    *
  *********************************************************************/
->>>>>>> f39b1939
 
 #define CPUFREQ_TRANSITION_NOTIFIER	(0)
 #define CPUFREQ_POLICY_NOTIFIER		(1)
