--- conflicted
+++ resolved
@@ -774,10 +774,7 @@
 	else
 		pr_err("Failed to reserve space for hardboot page at 0x%X!\n", start);
 #endif
-<<<<<<< HEAD
-
-=======
->>>>>>> 0eda9435
+
 	persistent_ram_early_init(&htc_8974_persistent_ram);
 
 }
