--- conflicted
+++ resolved
@@ -98,12 +98,8 @@
 	}
 }
 
-<<<<<<< HEAD
+/* Select a source on the secondary MUX. */
 static void set_sec_clk_src(struct scalable *sc, u32 sec_src_sel)
-=======
-/* Select a source on the secondary MUX. */
-static void __cpuinit set_sec_clk_src(struct scalable *sc, u32 sec_src_sel)
->>>>>>> f39b1939
 {
 	u32 regval;
 
@@ -637,12 +633,8 @@
 	.get_rate = acpuclk_krait_get_rate,
 };
 
-<<<<<<< HEAD
+/* Initialize a HFPLL at a given rate and enable it. */
 static void hfpll_init(struct scalable *sc,
-=======
-/* Initialize a HFPLL at a given rate and enable it. */
-static void __cpuinit hfpll_init(struct scalable *sc,
->>>>>>> f39b1939
 			      const struct core_speed *tgt_s)
 {
 	dev_dbg(drv.dev, "Initializing HFPLL%d\n", sc - drv.scalable);
@@ -718,12 +710,8 @@
 	rpm_regulator_put(sc->vreg[vreg].rpm_reg);
 }
 
-<<<<<<< HEAD
+/* Voltage regulator initialization. */
 static int regulator_init(struct scalable *sc,
-=======
-/* Voltage regulator initialization. */
-static int __cpuinit regulator_init(struct scalable *sc,
->>>>>>> f39b1939
 				const struct acpu_level *acpu_level)
 {
 	int ret, vdd_mem, vdd_dig, vdd_core;
@@ -821,12 +809,8 @@
 	rpm_regulator_cleanup(sc, VREG_MEM);
 }
 
-<<<<<<< HEAD
+/* Set initial rate for a given core. */
 static int init_clock_sources(struct scalable *sc,
-=======
-/* Set initial rate for a given core. */
-static int __cpuinit init_clock_sources(struct scalable *sc,
->>>>>>> f39b1939
 					 const struct core_speed *tgt_s)
 {
 	u32 regval;
